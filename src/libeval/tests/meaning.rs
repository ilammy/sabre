--- conflicted
+++ resolved
@@ -16,40 +16,18 @@
 
 use std::rc::Rc;
 
-<<<<<<< HEAD
 use libeval::environment::Environment;
-use libeval::expanders::{
-    ApplicationExpander, BasicExpander, BeginExpander, Expander, ExpanderStack, IfExpander,
-    LambdaExpander, QuoteExpander, SetExpander,
-};
+use libeval::expand::Expander;
+use libeval::expanders::{BeginExpander, IfExpander, LambdaExpander, QuoteExpander, SetExpander};
 use libeval::expression::Variable;
-use liblocus::diagnostics::DiagnosticKind;
+use liblocus::diagnostics::{DiagnosticKind, Span};
 use libreader::intern_pool::InternPool;
-
-fn standard_scheme(pool: &InternPool) -> Box<dyn Expander> {
-    Box::new(
-        ExpanderStack::new(Box::new(BasicExpander::new()))
-            .push(Box::new(ApplicationExpander::new()))
-            .push(Box::new( QuoteExpander::new(pool.intern("quote"))))
-            .push(Box::new( BeginExpander::new(pool.intern("begin"))))
-            .push(Box::new(    IfExpander::new(pool.intern("if"))))
-            .push(Box::new(   SetExpander::new(pool.intern("set!"))))
-            .push(Box::new(LambdaExpander::new(pool.intern("lambda"))))
-    )
-=======
-use eval::expand::Expander;
-use eval::expanders::{QuoteExpander, BeginExpander, IfExpander, SetExpander, LambdaExpander};
-use eval::expression::{Variable};
-use eval::environment::{Environment};
-use locus::diagnostics::{DiagnosticKind, Span};
-use reader::intern_pool::{InternPool};
 
 macro_rules! syntax {
     ($pool:expr, $name:expr, $type:ty) => ({
         let name = $pool.intern($name);
         (Variable { name, span: Span::new(0, 0) }, Box::new(<$type>::new(name)))
     })
->>>>>>> 306ac3d2
 }
 
 fn basic_scheme_environment(pool: &InternPool) -> Rc<Environment> {
@@ -437,20 +415,11 @@
 // - - - - - - - - - - - - - - - - - - - - - - - - - - - - - - - - - - - -
 // Test helpers
 
-<<<<<<< HEAD
-use libeval::expanders::ExpansionResult;
 use libeval::expression::Expression;
-use liblocus::diagnostics::{Diagnostic, Span};
+use liblocus::diagnostics::Diagnostic;
 use libreader::datum::ScannedDatum;
 use libreader::lexer::StringScanner;
 use libreader::parser::Parser;
-=======
-use locus::diagnostics::{Diagnostic};
-use reader::datum::{ScannedDatum};
-use reader::lexer::{StringScanner};
-use reader::parser::{Parser};
-use eval::expression::{Expression};
->>>>>>> 306ac3d2
 
 #[derive(Default)]
 struct TestCase {
@@ -543,12 +512,8 @@
 }
 
 fn expand(pool: &InternPool, data: &[ScannedDatum]) -> Vec<Expression> {
-<<<<<<< HEAD
+    use libeval::expand::expand;
     use liblocus::utils::collect_diagnostics;
-=======
-    use eval::expand::expand;
-    use locus::utils::collect_diagnostics;
->>>>>>> 306ac3d2
 
     let (expansion_result, expansion_diagnostics) = collect_diagnostics(|handler| {
         let environment = basic_scheme_environment(pool);
